--- conflicted
+++ resolved
@@ -82,17 +82,12 @@
     /**
      * start the pravega standalone. the path should point to the pravega-standalone
      */
-<<<<<<< HEAD
     fn start(config: PravegaStandaloneServiceConfig) -> Self {
         PravegaStandaloneService::enable_debug_log(config.debug);
         PravegaStandaloneService::enable_auth(config.auth);
         PravegaStandaloneService::enable_tls(config.tls);
-=======
-    fn start(debug: bool) -> Self {
-        PravegaStandaloneService::enable_debug_log(debug);
         let _ = create_dir("./log");
         let output = File::create("./log/output.log").expect("creating file for standalone log");
->>>>>>> 1f8684c8
         info!("start running pravega under path {}", PATH);
         let pravega = Command::new(PATH)
             .stdout(Stdio::from(output))
