--- conflicted
+++ resolved
@@ -66,11 +66,7 @@
                 config.is_tls_enabled,
                 &config.cert_path,
             )),
-<<<<<<< HEAD
-            ConnectionType::Mock(mock_type) => Box::new(MockConnectionFactory { mock_type }),
-=======
-            ConnectionType::Mock => Box::new(MockConnectionFactory::new()),
->>>>>>> 3730bb36
+            ConnectionType::Mock(mock_type) => Box::new(MockConnectionFactory ::new( mock_type )),
         }
     }
 }
@@ -88,12 +84,6 @@
         }
     }
 }
-<<<<<<< HEAD
-struct MockConnectionFactory {
-    mock_type: MockType,
-}
-=======
->>>>>>> 3730bb36
 
 #[async_trait]
 impl ConnectionFactory for TokioConnectionFactory {
@@ -153,13 +143,15 @@
 struct MockConnectionFactory {
     segments: Arc<Mutex<HashMap<String, SegmentInfo>>>,
     writers: Arc<Mutex<HashMap<u128, String>>>,
+    mock_type: MockType,
 }
 
 impl MockConnectionFactory {
-    pub fn new() -> Self {
+    pub fn new(mock_type: MockType) -> Self {
         MockConnectionFactory {
             segments: Arc::new(Mutex::new(HashMap::new())),
             writers: Arc::new(Mutex::new(HashMap::new())),
+            mock_type
         }
     }
 }
@@ -170,11 +162,7 @@
         &self,
         endpoint: PravegaNodeUri,
     ) -> Result<Box<dyn Connection>, ConnectionFactoryError> {
-<<<<<<< HEAD
-        let mock = MockConnection::new(endpoint, self.mock_type);
-=======
-        let mock = MockConnection::new(endpoint, self.segments.clone(), self.writers.clone());
->>>>>>> 3730bb36
+        let mock = MockConnection::new(endpoint, self.segments.clone(), self.writers.clone(), self.mock_type);
         Ok(Box::new(mock) as Box<dyn Connection>)
     }
 }
@@ -327,17 +315,17 @@
         info!("mock connection factory test passed");
     }
 
-    // #[test]
-    // #[should_panic]
-    // fn test_tokio_connection() {
-    //     info!("test tokio connection factory");
-    //     let mut rt = Runtime::new().unwrap();
-    //     let config = ConnectionFactoryConfig::new(ConnectionType::Tokio);
-    //     let connection_factory = ConnectionFactory::create(config);
-    //     let connection_future =
-    //         connection_factory.establish_connection(PravegaNodeUri::from("127.1.1.1:9090".to_string()));
-    //     let mut _connection = rt.block_on(connection_future).expect("create tokio connection");
-    //
-    //     info!("tokio connection factory test passed");
-    // }
+    #[test]
+    #[should_panic]
+    fn test_tokio_connection() {
+        info!("test tokio connection factory");
+        let mut rt = Runtime::new().unwrap();
+        let config = ConnectionFactoryConfig::new(ConnectionType::Tokio);
+        let connection_factory = ConnectionFactory::create(config);
+        let connection_future =
+            connection_factory.establish_connection(PravegaNodeUri::from("127.1.1.1:9090".to_string()));
+        let mut _connection = rt.block_on(connection_future).expect("create tokio connection");
+
+        info!("tokio connection factory test passed");
+    }
 }