//
// Copyright (c) Dell Inc., or its subsidiaries. All Rights Reserved.
//
// Licensed under the Apache License, Version 2.0 (the "License");
// you may not use this file except in compliance with the License.
// You may obtain a copy of the License at
//
// http://www.apache.org/licenses/LICENSE-2.0
//

extern crate byteorder;
use crate::commands::{
<<<<<<< HEAD
    AppendSetupCommand, DataAppendedCommand, SegmentIsSealedCommand, SegmentIsTruncatedCommand,
    WrongHostCommand,
};
use crate::connection::{Connection, ConnectionReadHalf, ConnectionWriteHalf};
use crate::error::*;
use crate::wire_commands::{Decode, Encode, Replies, Requests};
use async_trait::async_trait;
use downcast_rs::__std::fmt::Formatter;
use pravega_rust_client_config::connection_type::MockType;
use pravega_rust_client_shared::PravegaNodeUri;
use std::fmt;
use std::fmt::Debug;
=======
    AppendSetupCommand, DataAppendedCommand, SegmentIsTruncatedCommand, SegmentReadCommand,
    SegmentTruncatedCommand, StreamSegmentInfoCommand,
};
use crate::connection::{Connection, ReadingConnection, WritingConnection};
use crate::error::*;
use crate::wire_commands::{Decode, Encode, Replies, Requests};
use async_trait::async_trait;
use pravega_rust_client_shared::{PravegaNodeUri, ScopedSegment, SegmentInfo};
use std::cmp;
use std::collections::HashMap;
use std::sync::Arc;
>>>>>>> 3730bb36
use tokio::sync::mpsc::{unbounded_channel, UnboundedReceiver, UnboundedSender};
use tokio::sync::{Mutex, MutexGuard};
use uuid::Uuid;

pub struct MockConnection {
    id: Uuid,
    mock_type: MockType,
    endpoint: PravegaNodeUri,
    sender: Option<UnboundedSender<Replies>>,
    receiver: Option<UnboundedReceiver<Replies>>,
    buffer: Vec<u8>,
    buffer_offset: usize,
    // maps from segment to segment info
    segments: Arc<Mutex<HashMap<String, SegmentInfo>>>,
    // maps from writerId to segment
    writers: Arc<Mutex<HashMap<u128, String>>>,
}

impl MockConnection {
<<<<<<< HEAD
    pub fn new(endpoint: PravegaNodeUri, mock_type: MockType) -> Self {
=======
    pub fn new(
        endpoint: PravegaNodeUri,
        segments: Arc<Mutex<HashMap<String, SegmentInfo>>>,
        writers: Arc<Mutex<HashMap<u128, String>>>,
    ) -> Self {
>>>>>>> 3730bb36
        let (tx, rx) = unbounded_channel();
        MockConnection {
            id: Uuid::new_v4(),
            mock_type,
            endpoint,
            sender: Some(tx),
            receiver: Some(rx),
            buffer: vec![],
            buffer_offset: 0,
            segments,
            writers,
        }
    }
}

#[async_trait]
impl Connection for MockConnection {
    async fn send_async(&mut self, payload: &[u8]) -> Result<(), ConnectionError> {
<<<<<<< HEAD
        match self.mock_type {
            MockType::Happy => send_happy(self.sender.as_mut().expect("get sender"), payload).await,
            MockType::SegmentIsSealed => {
                send_sealed(self.sender.as_mut().expect("get sender"), payload).await
            }
            MockType::SegmentIsTruncated => {
                send_truncated(self.sender.as_mut().expect("get sender"), payload).await
            }
            MockType::WrongHost => send_wrong_host(self.sender.as_mut().expect("get sender"), payload).await,
        }
=======
        let mut segments = self.segments.lock().await;
        let mut writers = self.writers.lock().await;
        send(
            self.sender.as_mut().expect("get sender"),
            payload,
            &mut segments,
            &mut writers,
        )
        .await
>>>>>>> 3730bb36
    }

    async fn read_async(&mut self, buf: &mut [u8]) -> Result<(), ConnectionError> {
        if self.buffer_offset == self.buffer.len() {
            let reply: Replies = self
                .receiver
                .as_mut()
                .expect("get receiver")
                .recv()
                .await
                .expect("read");
            self.buffer = reply.write_fields().expect("serialize reply");
            self.buffer_offset = 0;
        }
        buf.copy_from_slice(&self.buffer[self.buffer_offset..self.buffer_offset + buf.len()]);
        self.buffer_offset += buf.len();
        assert!(self.buffer_offset <= self.buffer.len());
        Ok(())
    }

    fn split(&mut self) -> (Box<dyn ConnectionReadHalf>, Box<dyn ConnectionWriteHalf>) {
        let reader = Box::new(MockReadingConnection {
            id: self.id,
            endpoint: self.endpoint.clone(),
            mock_type: self.mock_type,
            receiver: self
                .receiver
                .take()
                .expect("split mock connection and get receiver"),
            buffer: vec![],
            index: 0,
        }) as Box<dyn ConnectionReadHalf>;
        let writer = Box::new(MockWritingConnection {
            id: self.id,
            mock_type: self.mock_type,
            sender: self.sender.take().expect("split mock connection and get sender"),
<<<<<<< HEAD
        }) as Box<dyn ConnectionWriteHalf>;
=======
            segments: self.segments.clone(),
            writers: self.writers.clone(),
        }) as Box<dyn WritingConnection>;
>>>>>>> 3730bb36
        (reader, writer)
    }

    fn get_endpoint(&self) -> PravegaNodeUri {
        self.endpoint.clone()
    }

    fn get_uuid(&self) -> Uuid {
        self.id
    }

    fn is_valid(&self) -> bool {
        true
    }
}

impl Debug for MockConnection {
    fn fmt(&self, f: &mut Formatter<'_>) -> fmt::Result {
        f.debug_struct("TlsConnection")
            .field("connection id", &self.id)
            .field("pravega endpoint", &self.endpoint)
            .finish()
    }
}

pub struct MockReadingConnection {
    id: Uuid,
    endpoint: PravegaNodeUri,
    mock_type: MockType,
    receiver: UnboundedReceiver<Replies>,
    buffer: Vec<u8>,
    index: usize,
}

#[derive(Debug)]
pub struct MockWritingConnection {
    id: Uuid,
    mock_type: MockType,
    sender: UnboundedSender<Replies>,
    // maps from segment to segment info
    segments: Arc<Mutex<HashMap<String, SegmentInfo>>>,
    // maps from writerId to segment
    writers: Arc<Mutex<HashMap<u128, String>>>,
}

#[async_trait]
impl ConnectionReadHalf for MockReadingConnection {
    async fn read_async(&mut self, buf: &mut [u8]) -> Result<(), ConnectionError> {
        if self.index == self.buffer.len() {
            let reply: Replies = self.receiver.recv().await.expect("read");
            self.buffer = reply.write_fields().expect("serialize reply");
            self.index = 0;
        }
        buf.copy_from_slice(&self.buffer[self.index..self.index + buf.len()]);
        self.index += buf.len();
        assert!(self.index <= self.buffer.len());
        Ok(())
    }

    fn get_id(&self) -> Uuid {
        self.id
    }

    fn unsplit(&mut self, _write_half: Box<dyn ConnectionWriteHalf>) -> Box<dyn Connection> {
        let (tx, rx) = unbounded_channel();
        Box::new(MockConnection {
            id: self.id,
            endpoint: self.endpoint.clone(),
            mock_type: self.mock_type,
            sender: Some(tx),
            receiver: Some(rx),
            buffer: self.buffer.clone(),
            index: self.index,
        }) as Box<dyn Connection>
    }
}

#[async_trait]
impl ConnectionWriteHalf for MockWritingConnection {
    async fn send_async(&mut self, payload: &[u8]) -> Result<(), ConnectionError> {
<<<<<<< HEAD
        match self.mock_type {
            MockType::Happy => send_happy(&mut self.sender, payload).await,
            MockType::SegmentIsSealed => send_sealed(&mut self.sender, payload).await,
            MockType::SegmentIsTruncated => send_truncated(&mut self.sender, payload).await,
            MockType::WrongHost => send_wrong_host(&mut self.sender, payload).await,
        }
=======
        let mut segments = self.segments.lock().await;
        let mut writers = self.writers.lock().await;
        send(&mut self.sender, payload, &mut segments, &mut writers).await
>>>>>>> 3730bb36
    }

    fn get_id(&self) -> Uuid {
        self.id
    }
}

<<<<<<< HEAD
async fn send_happy(sender: &mut UnboundedSender<Replies>, payload: &[u8]) -> Result<(), ConnectionError> {
=======
async fn send(
    sender: &mut UnboundedSender<Replies>,
    payload: &[u8],
    segments: &mut MutexGuard<'_, HashMap<String, SegmentInfo>>,
    writers: &mut MutexGuard<'_, HashMap<u128, String>>,
) -> Result<(), ConnectionError> {
>>>>>>> 3730bb36
    let request: Requests = Requests::read_from(payload).expect("mock connection decode request");
    match request {
        Requests::Hello(cmd) => {
            let reply = Replies::Hello(cmd);
            sender.send(reply).expect("send reply");
        }
        Requests::SetupAppend(cmd) => {
            // initialize a new segment
            segments.entry(cmd.segment.to_string()).or_insert(SegmentInfo {
                segment: ScopedSegment::from(&*cmd.segment),
                starting_offset: 0,
                write_offset: 0,
                is_sealed: false,
                last_modified_time: 0,
            });
            writers.insert(cmd.writer_id, cmd.segment.to_string());
            let reply = Replies::AppendSetup(AppendSetupCommand {
                request_id: cmd.request_id,
                segment: cmd.segment,
                writer_id: cmd.writer_id,
                last_event_number: -9_223_372_036_854_775_808, // when there is no previous event in this segment
            });
            sender.send(reply).expect("send reply");
        }
        Requests::AppendBlockEnd(cmd) => {
            let segment = writers.get(&cmd.writer_id).expect("writer hasn't been set up");
            let segment_info = segments.get_mut(segment).expect("segment is not created");
            segment_info.write_offset += cmd.data.len() as i64;

            let reply = Replies::DataAppended(DataAppendedCommand {
                writer_id: cmd.writer_id,
                event_number: cmd.last_event_number,
                previous_event_number: 0, //not used in event stream writer
                request_id: cmd.request_id,
                current_segment_write_offset: 0, //not used in event stream writer
            });
            sender.send(reply).expect("send reply");
        }
        Requests::TruncateSegment(cmd) => {
            let segment_info = segments.get_mut(&cmd.segment).expect("segment is not created");
            segment_info.starting_offset = cmd.truncation_offset;

            let reply = Replies::SegmentTruncated(SegmentTruncatedCommand {
                request_id: cmd.request_id,
                segment: cmd.segment,
            });
            sender.send(reply).expect("send reply");
        }
        Requests::GetStreamSegmentInfo(cmd) => {
            let segment_info = segments
                .get_mut(&cmd.segment_name)
                .expect("segment is not created");

            let reply = Replies::StreamSegmentInfo(StreamSegmentInfoCommand {
                request_id: cmd.request_id,
                segment_name: cmd.segment_name.to_string(),
                exists: true,
                is_sealed: false,
                is_deleted: false,
                last_modified: 0,
                write_offset: segment_info.write_offset,
                start_offset: segment_info.starting_offset,
            });
            sender.send(reply).expect("send reply");
        }
        Requests::ReadSegment(cmd) => {
            let segment_info = segments.get(&cmd.segment).expect("segment is not created");
            assert!(segment_info.write_offset >= cmd.offset);

            let reply = if cmd.offset < segment_info.starting_offset {
                Replies::SegmentIsTruncated(SegmentIsTruncatedCommand {
                    request_id: cmd.request_id,
                    segment: cmd.segment.to_string(),
                    start_offset: segment_info.starting_offset,
                    server_stack_trace: "".to_string(),
                    offset: cmd.offset,
                })
            } else {
                let read_length = cmp::min(
                    segment_info.write_offset - cmd.offset,
                    cmd.suggested_length as i64,
                );
                Replies::SegmentRead(SegmentReadCommand {
                    segment: cmd.segment.to_string(),
                    offset: cmd.offset,
                    at_tail: false,
                    end_of_segment: false,
                    data: vec![1; read_length as usize],
                    request_id: cmd.request_id,
                })
            };
            sender.send(reply).expect("send reply");
        }
        _ => {
            panic!("unsupported request {:?}", request);
        }
    }
    Ok(())
}

async fn send_sealed(sender: &mut UnboundedSender<Replies>, payload: &[u8]) -> Result<(), ConnectionError> {
    let request: Requests = Requests::read_from(payload).expect("mock connection decode request");
    match request {
        Requests::Hello(cmd) => {
            let reply = Replies::Hello(cmd);
            sender.send(reply).expect("send reply");
        }
        Requests::SetupAppend(cmd) => {
            let reply = Replies::AppendSetup(AppendSetupCommand {
                request_id: cmd.request_id,
                segment: cmd.segment,
                writer_id: cmd.writer_id,
                last_event_number: -9_223_372_036_854_775_808, // when there is no previous event in this segment
            });
            sender.send(reply).expect("send reply");
        }
        Requests::AppendBlockEnd(cmd) => {
            let reply = Replies::SegmentIsSealed(SegmentIsSealedCommand {
                request_id: cmd.request_id,
                segment: "scope/stream/0".to_string(),
                server_stack_trace: "".to_string(),
                offset: 0,
            });
            sender.send(reply).expect("send reply");
        }
        _ => {
            panic!("unsupported request {:?}", request);
        }
    }
    Ok(())
}

async fn send_truncated(
    sender: &mut UnboundedSender<Replies>,
    payload: &[u8],
) -> Result<(), ConnectionError> {
    let request: Requests = Requests::read_from(payload).expect("mock connection decode request");
    match request {
        Requests::Hello(cmd) => {
            let reply = Replies::Hello(cmd);
            sender.send(reply).expect("send reply");
        }
        Requests::SetupAppend(cmd) => {
            let reply = Replies::AppendSetup(AppendSetupCommand {
                request_id: cmd.request_id,
                segment: cmd.segment,
                writer_id: cmd.writer_id,
                last_event_number: -9_223_372_036_854_775_808, // when there is no previous event in this segment
            });
            sender.send(reply).expect("send reply");
        }
        Requests::AppendBlockEnd(cmd) => {
            let reply = Replies::SegmentIsTruncated(SegmentIsTruncatedCommand {
                request_id: cmd.request_id,
                segment: "".to_string(),
                start_offset: 0,
                server_stack_trace: "".to_string(),
                offset: 0,
            });
            sender.send(reply).expect("send reply");
        }
        _ => {
            panic!("unsupported request {:?}", request);
        }
    }
    Ok(())
}

async fn send_wrong_host(
    sender: &mut UnboundedSender<Replies>,
    payload: &[u8],
) -> Result<(), ConnectionError> {
    let request: Requests = Requests::read_from(payload).expect("mock connection decode request");
    match request {
        Requests::Hello(cmd) => {
            let reply = Replies::Hello(cmd);
            sender.send(reply).expect("send reply");
        }
        Requests::SetupAppend(cmd) => {
            let reply = Replies::AppendSetup(AppendSetupCommand {
                request_id: cmd.request_id,
                segment: cmd.segment,
                writer_id: cmd.writer_id,
                last_event_number: -9_223_372_036_854_775_808, // when there is no previous event in this segment
            });
            sender.send(reply).expect("send reply");
        }
        Requests::AppendBlockEnd(cmd) => {
            let reply = Replies::WrongHost(WrongHostCommand {
                request_id: cmd.request_id,
                segment: "".to_string(),
                correct_host: "".to_string(),
                server_stack_trace: "".to_string(),
            });
            sender.send(reply).expect("send reply");
        }
        _ => {
            panic!("unsupported request {:?}", request);
        }
    }
    Ok(())
}

#[cfg(test)]
mod test {
    use super::*;
    use crate::commands::HelloCommand;
    use tracing::info;

    #[test]
    fn test_simple_write_and_read() {
        info!("mock client connection test");
        let mut rt = tokio::runtime::Runtime::new().unwrap();
<<<<<<< HEAD
        let mut mock_connection = MockConnection::new(PravegaNodeUri::from("127.1.1.1:9090"), MockType::Happy);
=======
        let mut mock_connection = MockConnection::new(
            PravegaNodeUri::from("127.1.1.1:9090".to_string()),
            Arc::new(Mutex::new(HashMap::new())),
            Arc::new(Mutex::new(HashMap::new())),
        );
>>>>>>> 3730bb36
        let request = Requests::Hello(HelloCommand {
            high_version: 9,
            low_version: 5,
        })
        .write_fields()
        .unwrap();
        let len = request.len();
        rt.block_on(mock_connection.send_async(&request))
            .expect("write to mock connection");
        let mut buf = vec![0; len];
        rt.block_on(mock_connection.read_async(&mut buf))
            .expect("read from mock connection");
        let reply = Replies::read_from(&buf).unwrap();
        let expected = Replies::Hello(HelloCommand {
            high_version: 9,
            low_version: 5,
        });
        assert_eq!(reply, expected);
        info!("mock connection test passed");
    }
}<|MERGE_RESOLUTION|>--- conflicted
+++ resolved
@@ -9,33 +9,19 @@
 //
 
 extern crate byteorder;
-use crate::commands::{
-<<<<<<< HEAD
-    AppendSetupCommand, DataAppendedCommand, SegmentIsSealedCommand, SegmentIsTruncatedCommand,
-    WrongHostCommand,
-};
+use crate::commands::{AppendSetupCommand, DataAppendedCommand, SegmentIsTruncatedCommand, SegmentReadCommand, SegmentTruncatedCommand, StreamSegmentInfoCommand, WrongHostCommand, SegmentIsSealedCommand};
 use crate::connection::{Connection, ConnectionReadHalf, ConnectionWriteHalf};
 use crate::error::*;
 use crate::wire_commands::{Decode, Encode, Replies, Requests};
 use async_trait::async_trait;
 use downcast_rs::__std::fmt::Formatter;
 use pravega_rust_client_config::connection_type::MockType;
-use pravega_rust_client_shared::PravegaNodeUri;
 use std::fmt;
 use std::fmt::Debug;
-=======
-    AppendSetupCommand, DataAppendedCommand, SegmentIsTruncatedCommand, SegmentReadCommand,
-    SegmentTruncatedCommand, StreamSegmentInfoCommand,
-};
-use crate::connection::{Connection, ReadingConnection, WritingConnection};
-use crate::error::*;
-use crate::wire_commands::{Decode, Encode, Replies, Requests};
-use async_trait::async_trait;
 use pravega_rust_client_shared::{PravegaNodeUri, ScopedSegment, SegmentInfo};
 use std::cmp;
 use std::collections::HashMap;
 use std::sync::Arc;
->>>>>>> 3730bb36
 use tokio::sync::mpsc::{unbounded_channel, UnboundedReceiver, UnboundedSender};
 use tokio::sync::{Mutex, MutexGuard};
 use uuid::Uuid;
@@ -55,15 +41,12 @@
 }
 
 impl MockConnection {
-<<<<<<< HEAD
-    pub fn new(endpoint: PravegaNodeUri, mock_type: MockType) -> Self {
-=======
     pub fn new(
         endpoint: PravegaNodeUri,
         segments: Arc<Mutex<HashMap<String, SegmentInfo>>>,
         writers: Arc<Mutex<HashMap<u128, String>>>,
+        mock_type: MockType
     ) -> Self {
->>>>>>> 3730bb36
         let (tx, rx) = unbounded_channel();
         MockConnection {
             id: Uuid::new_v4(),
@@ -82,28 +65,18 @@
 #[async_trait]
 impl Connection for MockConnection {
     async fn send_async(&mut self, payload: &[u8]) -> Result<(), ConnectionError> {
-<<<<<<< HEAD
+        let mut segments = self.segments.lock().await;
+        let mut writers = self.writers.lock().await;
         match self.mock_type {
-            MockType::Happy => send_happy(self.sender.as_mut().expect("get sender"), payload).await,
+            MockType::Happy => send_happy(self.sender.as_mut().expect("get sender"), payload, &mut segments, &mut writers).await,
             MockType::SegmentIsSealed => {
-                send_sealed(self.sender.as_mut().expect("get sender"), payload).await
+                send_sealed(self.sender.as_mut().expect("get sender"), payload, &mut segments, &mut writers).await
             }
             MockType::SegmentIsTruncated => {
-                send_truncated(self.sender.as_mut().expect("get sender"), payload).await
+                send_truncated(self.sender.as_mut().expect("get sender"), payload ,&mut segments, &mut writers).await
             }
-            MockType::WrongHost => send_wrong_host(self.sender.as_mut().expect("get sender"), payload).await,
-        }
-=======
-        let mut segments = self.segments.lock().await;
-        let mut writers = self.writers.lock().await;
-        send(
-            self.sender.as_mut().expect("get sender"),
-            payload,
-            &mut segments,
-            &mut writers,
-        )
-        .await
->>>>>>> 3730bb36
+            MockType::WrongHost => send_wrong_host(self.sender.as_mut().expect("get sender"), payload, &mut segments, &mut writers).await,
+        }
     }
 
     async fn read_async(&mut self, buf: &mut [u8]) -> Result<(), ConnectionError> {
@@ -140,13 +113,9 @@
             id: self.id,
             mock_type: self.mock_type,
             sender: self.sender.take().expect("split mock connection and get sender"),
-<<<<<<< HEAD
-        }) as Box<dyn ConnectionWriteHalf>;
-=======
             segments: self.segments.clone(),
             writers: self.writers.clone(),
-        }) as Box<dyn WritingConnection>;
->>>>>>> 3730bb36
+        }) as Box<dyn ConnectionWriteHalf>;
         (reader, writer)
     }
 
@@ -209,36 +178,19 @@
     fn get_id(&self) -> Uuid {
         self.id
     }
-
-    fn unsplit(&mut self, _write_half: Box<dyn ConnectionWriteHalf>) -> Box<dyn Connection> {
-        let (tx, rx) = unbounded_channel();
-        Box::new(MockConnection {
-            id: self.id,
-            endpoint: self.endpoint.clone(),
-            mock_type: self.mock_type,
-            sender: Some(tx),
-            receiver: Some(rx),
-            buffer: self.buffer.clone(),
-            index: self.index,
-        }) as Box<dyn Connection>
-    }
 }
 
 #[async_trait]
 impl ConnectionWriteHalf for MockWritingConnection {
     async fn send_async(&mut self, payload: &[u8]) -> Result<(), ConnectionError> {
-<<<<<<< HEAD
-        match self.mock_type {
-            MockType::Happy => send_happy(&mut self.sender, payload).await,
-            MockType::SegmentIsSealed => send_sealed(&mut self.sender, payload).await,
-            MockType::SegmentIsTruncated => send_truncated(&mut self.sender, payload).await,
-            MockType::WrongHost => send_wrong_host(&mut self.sender, payload).await,
-        }
-=======
         let mut segments = self.segments.lock().await;
         let mut writers = self.writers.lock().await;
-        send(&mut self.sender, payload, &mut segments, &mut writers).await
->>>>>>> 3730bb36
+        match self.mock_type {
+            MockType::Happy => send_happy(&mut self.sender, payload, &mut segments, &mut writers).await,
+            MockType::SegmentIsSealed => send_sealed(&mut self.sender, payload, &mut segments, &mut writers).await,
+            MockType::SegmentIsTruncated => send_truncated(&mut self.sender, payload, &mut segments, &mut writers).await,
+            MockType::WrongHost => send_wrong_host(&mut self.sender, payload, &mut segments, &mut writers).await,
+        }
     }
 
     fn get_id(&self) -> Uuid {
@@ -246,16 +198,8 @@
     }
 }
 
-<<<<<<< HEAD
-async fn send_happy(sender: &mut UnboundedSender<Replies>, payload: &[u8]) -> Result<(), ConnectionError> {
-=======
-async fn send(
-    sender: &mut UnboundedSender<Replies>,
-    payload: &[u8],
-    segments: &mut MutexGuard<'_, HashMap<String, SegmentInfo>>,
-    writers: &mut MutexGuard<'_, HashMap<u128, String>>,
-) -> Result<(), ConnectionError> {
->>>>>>> 3730bb36
+async fn send_happy(sender: &mut UnboundedSender<Replies>, payload: &[u8], segments: &mut MutexGuard<'_, HashMap<String, SegmentInfo>>,
+                    writers: &mut MutexGuard<'_, HashMap<u128, String>>) -> Result<(), ConnectionError> {
     let request: Requests = Requests::read_from(payload).expect("mock connection decode request");
     match request {
         Requests::Hello(cmd) => {
@@ -356,7 +300,8 @@
     Ok(())
 }
 
-async fn send_sealed(sender: &mut UnboundedSender<Replies>, payload: &[u8]) -> Result<(), ConnectionError> {
+async fn send_sealed(sender: &mut UnboundedSender<Replies>, payload: &[u8], segments: &mut MutexGuard<'_, HashMap<String, SegmentInfo>>,
+                     writers: &mut MutexGuard<'_, HashMap<u128, String>>) -> Result<(), ConnectionError> {
     let request: Requests = Requests::read_from(payload).expect("mock connection decode request");
     match request {
         Requests::Hello(cmd) => {
@@ -391,6 +336,8 @@
 async fn send_truncated(
     sender: &mut UnboundedSender<Replies>,
     payload: &[u8],
+    segments: &mut MutexGuard<'_, HashMap<String, SegmentInfo>>,
+    writers: &mut MutexGuard<'_, HashMap<u128, String>>
 ) -> Result<(), ConnectionError> {
     let request: Requests = Requests::read_from(payload).expect("mock connection decode request");
     match request {
@@ -427,6 +374,8 @@
 async fn send_wrong_host(
     sender: &mut UnboundedSender<Replies>,
     payload: &[u8],
+    segments: &mut MutexGuard<'_, HashMap<String, SegmentInfo>>,
+    writers: &mut MutexGuard<'_, HashMap<u128, String>>
 ) -> Result<(), ConnectionError> {
     let request: Requests = Requests::read_from(payload).expect("mock connection decode request");
     match request {
@@ -469,15 +418,10 @@
     fn test_simple_write_and_read() {
         info!("mock client connection test");
         let mut rt = tokio::runtime::Runtime::new().unwrap();
-<<<<<<< HEAD
-        let mut mock_connection = MockConnection::new(PravegaNodeUri::from("127.1.1.1:9090"), MockType::Happy);
-=======
-        let mut mock_connection = MockConnection::new(
-            PravegaNodeUri::from("127.1.1.1:9090".to_string()),
-            Arc::new(Mutex::new(HashMap::new())),
-            Arc::new(Mutex::new(HashMap::new())),
-        );
->>>>>>> 3730bb36
+        let mut mock_connection = MockConnection::new(PravegaNodeUri::from("127.1.1.1:9090"),
+        Arc::new(Mutex::new(HashMap::new())),
+        Arc::new(Mutex::new(HashMap::new())),
+        MockType::Happy);
         let request = Requests::Hello(HelloCommand {
             high_version: 9,
             low_version: 5,
