--- conflicted
+++ resolved
@@ -690,27 +690,6 @@
         assert_eq!(uri.to_socket_addr(), socket_addr);
     }
 
-<<<<<<< HEAD
-    #[test]
-    fn test_scoped_stream() {
-        let expected = ScopedStream {
-            scope: Scope {
-                name: "scope".to_string(),
-            },
-            stream: Stream {
-                name: "stream".to_string(),
-            },
-        };
-
-        let derived = ScopedStream::from("scope/stream");
-        assert_eq!(expected, derived);
-
-        let derived = ScopedStream::from("scope/stream/");
-        assert_eq!(expected, derived);
-
-        let derived = ScopedStream::from("scope/stream/0");
-        assert_eq!(expected, derived);
-=======
     fn test_scoped_segment() {
         let seg1 = ScopedSegment::from("test/123.#epoch.0");
         assert_eq!(
@@ -749,6 +728,5 @@
             }
         );
         assert_eq!(seg2.to_string(), "scope/test/123.#epoch.0");
->>>>>>> 3730bb36
     }
 }