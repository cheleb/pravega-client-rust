--- conflicted
+++ resolved
@@ -84,12 +84,6 @@
     /// // lets assume the Pravega scope and stream are already created.
     /// writer=manager.create_writer("scope", "stream")
     ///
-<<<<<<< HEAD
-    pub fn write_event_bytes(&mut self, event: Vec<u8>) -> PyResult<()> {
-        println!("Writing a single event");
-        let result = self.handle.block_on(self.writer.write_event(event));
-        let result_oneshot: Result<(), SegmentWriter> = self.handle.block_on(result).expect("Write failed");
-=======
     /// e="eventData"
     /// // Convert the event object to a byte array.
     /// e_bytes=e.encode("utf-8")
@@ -115,7 +109,6 @@
                         .block_on(self.writer.write_event_by_routing_key(key.into(), event.to_vec()))
                 }
             };
->>>>>>> e5ce61ea
 
         let timeout_fut = self
             .handle
@@ -142,26 +135,11 @@
         }
     }
 
-<<<<<<< HEAD
-    ///
-    /// Write an event to the Pravega Stream given a routing key.
-    ///
-    pub fn write_event_by_routing_key_bytes(&mut self, event: Vec<u8>, routing_key: String) -> PyResult<()> {
-        println!("Writing a single event for a given routing key");
-        let result = self
-            .handle
-            .block_on(self.writer.write_event_by_routing_key(routing_key, event));
-        let result_oneshot: Result<(), SegmentWriter> = self
-            .handle
-            .block_on(result)
-            .expect("Write for specified routing key failed");
-=======
     /// Returns the facet string representation.
     fn to_str(&self) -> String {
         format!("Stream: {:?} ", self.stream)
     }
 }
->>>>>>> e5ce61ea
 
 ///
 /// Refer https://docs.python.org/3/reference/datamodel.html#basic-customization
