--- conflicted
+++ resolved
@@ -34,7 +34,6 @@
 pub mod byte_stream;
 pub mod client_factory;
 pub mod error;
-pub mod event_reader;
 pub mod event_stream_writer;
 pub mod raw_client;
 mod reactor;
@@ -76,28 +75,4 @@
 }
 
 #[macro_use]
-<<<<<<< HEAD
-extern crate derive_new;
-
-/// There is a known issue that rust doesn't print log from thread even when nocapture is not set.
-/// This will setup logger globally so logs can be printed to the same place.
-pub(crate) fn setup_logger() -> Result<(), fern::InitError> {
-    fern::Dispatch::new()
-        .format(|out, message, record| {
-            out.finish(format_args!(
-                "{}[{}][{}] {}",
-                chrono::Local::now().format("[%Y-%m-%d][%H:%M:%S]"),
-                record.target(),
-                record.level(),
-                message
-            ))
-        })
-        .level(log::LevelFilter::Debug)
-        .chain(std::io::stdout())
-        .chain(fern::log_file("./output.log")?)
-        .apply()?;
-    Ok(())
-}
-=======
-extern crate derive_new;
->>>>>>> 33d57838
+extern crate derive_new;