//
// Copyright (c) Dell Inc., or its subsidiaries. All Rights Reserved.
//
// Licensed under the Apache License, Version 2.0 (the "License");
// you may not use this file except in compliance with the License.
// You may obtain a copy of the License at
//
//     http://www.apache.org/licenses/LICENSE-2.0
//

#![allow(dead_code)]
#![deny(
    clippy::all,
    clippy::cargo,
    clippy::else_if_without_else,
    clippy::empty_line_after_outer_attr,
    clippy::multiple_inherent_impl,
    clippy::mut_mut,
    clippy::path_buf_push_overwrite
)]
#![warn(
    clippy::cargo_common_metadata,
    clippy::mutex_integer,
    clippy::needless_borrow,
    clippy::similar_names
)]
#![allow(clippy::multiple_crate_versions, clippy::needless_doctest_main)]

use pcg_rand::Pcg32;
use rand::{Rng, SeedableRng};
use std::cell::RefCell;
use std::sync::atomic::{AtomicI64, Ordering};

pub mod byte_stream;
pub mod client_factory;
pub mod error;
pub mod event_reader;
pub mod event_stream_writer;
#[macro_use]
pub mod metrics;
pub mod raw_client;
pub mod reader_group;
pub mod segment_metadata;
<<<<<<< HEAD
mod segment;
=======
>>>>>>> 3730bb36
pub mod segment_reader;
pub mod segment_slice;
mod stream;
pub mod table_synchronizer;
pub mod tablemap;
pub mod trace;
pub mod transaction;

thread_local! {
    pub(crate) static RNG: RefCell<Pcg32> = RefCell::new(Pcg32::from_entropy());
}

pub(crate) static REQUEST_ID_GENERATOR: AtomicI64 = AtomicI64::new(0);

///
/// Function used to generate request ids for all the modules.
///
pub(crate) fn get_request_id() -> i64 {
    REQUEST_ID_GENERATOR.fetch_add(1, Ordering::SeqCst) + 1
}

/// Function used to generate random u64.
pub(crate) fn get_random_u64() -> u64 {
    RNG.with(|rng| rng.borrow_mut().gen())
}

/// Function used to generate random u128.
pub(crate) fn get_random_u128() -> u128 {
    RNG.with(|rng| rng.borrow_mut().gen())
}

/// Function used to generate random i64.
pub(crate) fn get_random_f64() -> f64 {
    RNG.with(|rng| rng.borrow_mut().gen())
}

#[macro_use]
extern crate derive_new;<|MERGE_RESOLUTION|>--- conflicted
+++ resolved
@@ -41,10 +41,7 @@
 pub mod raw_client;
 pub mod reader_group;
 pub mod segment_metadata;
-<<<<<<< HEAD
 mod segment;
-=======
->>>>>>> 3730bb36
 pub mod segment_reader;
 pub mod segment_slice;
 mod stream;
